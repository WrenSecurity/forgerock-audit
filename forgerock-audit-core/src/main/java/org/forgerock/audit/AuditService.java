/*
 * The contents of this file are subject to the terms of the Common Development and
 * Distribution License (the License). You may not use this file except in compliance with the
 * License.
 *
 * You can obtain a copy of the License at legal/CDDLv1.0.txt. See the License for the
 * specific language governing permission and limitations under the License.
 *
 * When distributing Covered Software, include this CDDL Header Notice in each file and include
 * the License file at legal/CDDLv1.0.txt. If applicable, add the following below the CDDL
 * Header, with the fields enclosed by brackets [] replaced by your own identifying
 * information: "Portions copyright [year] [name of copyright owner]".
 *
 * Copyright 2015 ForgeRock AS.
 */
package org.forgerock.audit;

import java.io.IOException;
import java.io.InputStream;
import java.util.ArrayList;
import java.util.Collection;
import java.util.Collections;
import java.util.HashMap;
import java.util.List;
import java.util.Map;
import java.util.Set;
import java.util.UUID;

import org.codehaus.jackson.JsonFactory;
import org.codehaus.jackson.map.ObjectMapper;
import org.forgerock.audit.events.handlers.AuditEventHandler;
import org.forgerock.audit.util.ResourceExceptionsUtil;
import org.forgerock.json.fluent.JsonPointer;
import org.forgerock.json.fluent.JsonValue;
import org.forgerock.json.resource.ActionRequest;
import org.forgerock.json.resource.BadRequestException;
import org.forgerock.json.resource.CreateRequest;
import org.forgerock.json.resource.DeleteRequest;
import org.forgerock.json.resource.InternalServerErrorException;
import org.forgerock.json.resource.NotSupportedException;
import org.forgerock.json.resource.PatchRequest;
import org.forgerock.json.resource.QueryRequest;
import org.forgerock.json.resource.QueryResult;
import org.forgerock.json.resource.QueryResultHandler;
import org.forgerock.json.resource.ReadRequest;
import org.forgerock.json.resource.RequestHandler;
import org.forgerock.json.resource.Resource;
import org.forgerock.json.resource.ResourceException;
import org.forgerock.json.resource.ResultHandler;
import org.forgerock.json.resource.ServerContext;
import org.forgerock.json.resource.UpdateRequest;
import org.slf4j.Logger;
import org.slf4j.LoggerFactory;

/**
 * This audit service is the entry point for audit logging on the router.
 * <p>
 * The service should be configured and registered like this:
 * <pre>
 *  // create the service
 *  AuditService service = new AuditService(extentedTypes);
 *  // configure it
 *  service.configure(configuration);
 *  // set dependency provider
 *  service.registerDependencyProvider(provider);
 *  // register the handlers
 *  service.register(handler1, handler1Name, events1);
 *  service.register(handler2, handler2Name, events2);
 *  ...
 * </pre>
 *
 */
public class AuditService implements RequestHandler {
    private static final Logger logger = LoggerFactory.getLogger(AuditService.class);

    private static final ObjectMapper MAPPER;

    private static final JsonPointer SCHEMA_PROPERTIES_POINTER = new JsonPointer("/schema/properties");

    static {
        final JsonFactory jsonFactory = new JsonFactory();
        MAPPER = new ObjectMapper(jsonFactory);
    }

    /** Existing active configuration. */
    private AuditServiceConfiguration config;

    /** All the AuditEventHandlers configured. */
    private Map<String, AuditEventHandler<?>> allAuditEventHandlers;
    /** All the AuditEventHandlers configured for each event type. */
    private Map<String, List<AuditEventHandler<?>>> eventTypeAuditEventHandlers;
    /** All the audit event types configured. */
    private Map<String, JsonValue> auditEvents;

    /** The dependency provider used by event handlers to satisfy dependencies. */
    private DependencyProvider dependencyProvider = new DependencyProviderBase();

    /** The name of the AuditEventHandler to use for queries. */
    private String queryHandlerName;

    /**
     * Constructs an AuditService with no extension for event types and no additional event types.
     */
    public AuditService() {
        this(new JsonValue(null), new JsonValue(null));
    }

    /**
     * Constructs an AuditService with extension of event types and additional event types.
     * <p>
     * The extension of the core event types is provided as a
     * Json value which can define additional properties.
     * The extension must not redefine a property already
     * defined in the core event types.
     * <p>
     * Example of a valid extension:
     * <pre>
     *   {
     *     "newProperty" : "value"
     *   }
     * </pre>
     *
     * @param extendedEventTypes the extension of the core event types.
     * @param customEventTypes the custom event types.
     */
    public AuditService(JsonValue extendedEventTypes, JsonValue customEventTypes) {
        eventTypeAuditEventHandlers = new HashMap<>();
        allAuditEventHandlers = new HashMap<>();

        auditEvents = new HashMap<>();
        readPredefinedEventTypes();
        extendEventTypes(extendedEventTypes);
        addCustomEventTypes(customEventTypes);
        auditEvents = Collections.unmodifiableMap(auditEvents);

        for (String eventName : auditEvents.keySet()) {
            eventTypeAuditEventHandlers.put(eventName, new ArrayList<AuditEventHandler<?>>());
        }
<<<<<<< HEAD

        config = new AuditServiceConfiguration();
=======
>>>>>>> 53d6b23f
    }

    /**
     * Configure the AuditService.
     *
     * @param configuration
     *            the configuration of the audit service.
     * @throws ResourceException
     *             if unable to configure audit service.
     */
    public void configure(final AuditServiceConfiguration configuration) throws ResourceException {
        cleanupPreviousConfig();
        queryHandlerName = configuration.getHandlerForQueries();
        config = new AuditServiceConfiguration(configuration);
    }

    /**
     * Register the DependencyProvider, after which, an AuditEventHandler can be registered and
     * receive this provider.  The dependency provider allows the handler to obtain resources or
     * objects from the product which integrates the Audit Service.
     *
     * @param provider
     *            the DependencyProvider to register
     */
    public void registerDependencyProvider(DependencyProvider provider) {
        dependencyProvider = provider;
    }

    /**
     * Register an AuditEventHandler. After that registration, that AuditEventHandler can be referred with the given
     * name. This AuditEventHandler will only be notified about the events specified in the parameter events.
     *
     * @param handler
     *            the AuditEventHandler to register
     * @param name
     *            the name of the AuditEventHandler we want to register
     * @param events
     *            the events that this AuditEventHandler is interested.
     * @throws AuditException
     *             if there is already an AuditEventHandler register with the same name.
     */
    public void register(AuditEventHandler<?> handler, String name, Set<String> events) throws AuditException {
        if (!allAuditEventHandlers.containsKey(name)) {
            allAuditEventHandlers.put(name, handler);
        } else {
            throw new AuditException("There is already a handler registered for " + name);
        }

        logger.info("Registering {} with {} for {}", handler.getClass().getName(), name, events.toString());

        Map<String, JsonValue> auditEventsMetaData = new HashMap<>();
        for (String event : events) {
            if (!auditEvents.containsKey(event)) {
                logger.error("unknown event : {}", event);
                continue;
            }

            auditEventsMetaData.put(event, auditEvents.get(event));

            List<AuditEventHandler<?>> handlers = eventTypeAuditEventHandlers.get(event);
            // TODO Use a Set as we do not want duplicates.
            if (!handlers.contains(handler)) {
                handlers.add(handler);
            }
        }

        handler.setAuditEventsMetaData(auditEventsMetaData);
        handler.setDependencyProvider(dependencyProvider);
        logger.info("Registered {}", eventTypeAuditEventHandlers.toString());
    }

    private void cleanupPreviousConfig() {
        queryHandlerName = null;
    }

    /**
     * Gets an object from the audit logs by identifier. The returned object is not validated
     * against the current schema and may need processing to conform to an updated schema.
     * <p>
     * The object will contain metadata properties, including object identifier {@code _id},
     * and object version {@code _rev} to enable optimistic concurrency
     *
     * {@inheritDoc}
     */
    @Override
    public void handleRead(final ServerContext context, final ReadRequest request,
                           final ResultHandler<Resource> handler) {
        try {

            logger.debug("Audit read called for {}", request.getResourceName());
            if (queryHandlerName != null && allAuditEventHandlers.containsKey(queryHandlerName)) {
                final String id = request.getResourceNameObject().size() > 1
                        ? request.getResourceNameObject().tail(1).toString() : null;
                allAuditEventHandlers.get(queryHandlerName).readInstance(context, id, request, handler);
                return;
            }
            handler.handleError(ResourceExceptionsUtil.adapt(new AuditException(String.format(
                    "The handler defined for queries, '%s', has not been registered to the audit service.",
                    queryHandlerName))));
        } catch (Exception e) {
            handler.handleError(ResourceExceptionsUtil.adapt(e));
        }
    }

    /**
     * Creates a new object in the object set.
     * <p>
     * This method sets the {@code _id} property to the assigned identifier for the object,
     * and the {@code _rev} property to the revised object version (For optimistic concurrency)
     *
     * {@inheritDoc}
     */
    @Override
    public void handleCreate(final ServerContext context,
                             final CreateRequest request,
                             final ResultHandler<Resource> handler) {
        try {
            if (request.getResourceName() == null) {
                throw new BadRequestException(
                        "Audit service called without specifying audit type in the identifier");
            }
            // Audit create called for /access with {timestamp=2013-07-30T18:10:03.773Z, principal=openidm-admin,
            // status=SUCCESS, roles=[openidm-admin, openidm-authorized], action=authenticate, userid=openidm-admin,
            // ip=127.0.0.1}
            logger.debug(
                    "Audit create called for {} with {}",
                    request.getResourceName(),
                    request.getContent().asMap());

            // Don't audit if disabled by config
            if (!config.isCreateEnabled()) {
                handler.handleResult(new Resource(null, null, request.getContent().copy()));
                return;
            }

            // Don't audit the audit log
            if (context.containsContext(AuditContext.class)) {
                handler.handleResult(new Resource(null, null, request.getContent().copy()));
                return;
            }

            // Generate an ID for the object
            final String localId = (request.getNewResourceId() == null || request.getNewResourceId().isEmpty())
                    ? UUID.randomUUID().toString()
                    : request.getNewResourceId();
            request.getContent().put(Resource.FIELD_CONTENT_ID, localId);
            logger.debug("Audit create id {}",
                         request.getContent().get(Resource.FIELD_CONTENT_ID));

            if (!request.getContent().isDefined("transactionId")
                    || !request.getContent().isDefined("timestamp")) {
                throw new BadRequestException("The request requires a transactionId and a timestamp");
            }

            final String auditEventType = request.getResourceNameObject().head(1).toString();
            if (!auditEvents.containsKey(auditEventType)) {
                throw new NotSupportedException("Audit service called with unknown event type " + auditEventType);
            }

            Collection<AuditEventHandler<?>> auditEventHandlersForEvent = getAuditEventHandlersForEvent(auditEventType);
            logger.info("Will cascade the event of type {} to the handlers : {}",
                        auditEventType,
                        auditEventHandlersForEvent);

            // if the event is known but not registered with a handler, it's ok to ignore it
            if (auditEventHandlersForEvent.isEmpty()) {
                logger.debug("No handler found for the event of type {}", auditEventType);
                Resource result = new Resource(localId, null, new JsonValue(request.getContent()));
                handler.handleResult(result);
                return;
            }

            // Otherwise, let the event handlers set the response
            for (AuditEventHandler<?> auditEventHandler : auditEventHandlersForEvent) {
                auditEventHandler.createInstance(context, request, handler);
            }
        } catch (Exception e) {
            logger.warn(e.getMessage());
            handler.handleError(ResourceExceptionsUtil.adapt(e));
        }
    }

    /**
     * Audit service does not support changing audit entries.
     *
     * {@inheritDoc}
     */
    @Override
    public void handleUpdate(final ServerContext context, final UpdateRequest request,
            final ResultHandler<Resource> handler) {
        handler.handleError(ResourceExceptionsUtil.notSupported(request));
    }

    /**
     * Audit service currently does not support deleting audit entries.
     *
     * Deletes the specified object from the object set.
     *
     * {@inheritDoc}
     */
    @Override
    public void handleDelete(ServerContext context, DeleteRequest request,
            ResultHandler<Resource> handler) {
        handler.handleError(ResourceExceptionsUtil.notSupported(request));
    }

    /**
     * Audit service does not support changing audit entries.
     *
     * {@inheritDoc}
     */
    @Override
    public void handlePatch(final ServerContext context, final PatchRequest request,
            final ResultHandler<Resource> handler) {
        handler.handleError(ResourceExceptionsUtil.notSupported(request));
    }

    /**
     * Performs the query on the specified object and returns the associated results.
     * <p>
     * Queries are parametric; a set of named parameters is provided as the query criteria.
     * The query result is a JSON object structure composed of basic Java types.
     *
     * The returned map is structured as follow:
     * <ul>
     * <li>The top level map contains meta-data about the query, plus an entry with the actual result records.
     * <li>The <code>QueryConstants</code> defines the map keys, including the result records (QUERY_RESULT)
     * </ul>
     *
     * {@inheritDoc}
     */
    @Override
    public void handleQuery(final ServerContext context, final QueryRequest request, final QueryResultHandler handler) {
        try {
            logger.debug("Audit query called for {}", request.getResourceName());
            if (queryHandlerName != null && allAuditEventHandlers.containsKey(queryHandlerName)) {
                getRegisteredHandler(queryHandlerName).queryCollection(context, request, handler);
                return;
            }
            handler.handleError(ResourceExceptionsUtil.adapt(new AuditException(String.format(
                    "The handler defined for queries, '%s', has not been registered to the audit service.",
                    queryHandlerName))));
        } catch (Exception e) {
            handler.handleError(ResourceExceptionsUtil.adapt(e));
        }
    }
    /**
     * Audit service does not support actions on audit entries.
     *
     * {@inheritDoc}
     */
    @Override
    public void handleAction(final ServerContext context, final ActionRequest request,
            final ResultHandler<JsonValue> handler) {
        handler.handleError(ResourceExceptionsUtil.notSupported(request));
    }


    private Collection<AuditEventHandler<?>> getAuditEventHandlersForEvent(final String auditEvent) {
        if (eventTypeAuditEventHandlers.containsKey(auditEvent)) {
            return eventTypeAuditEventHandlers.get(auditEvent);
        } else {
            return Collections.emptyList();
        }
    }

    private void addCustomEventTypes(JsonValue customEventTypes) {
        for (String eventTypeName : customEventTypes.keys()) {
            if (!auditEvents.containsKey(eventTypeName)) {
                auditEvents.put(eventTypeName, customEventTypes.get(eventTypeName));
            } else {
                logger.warn("Attempting to override a pre-defined event type : " + eventTypeName);
            }
        }
    }

    private void readPredefinedEventTypes() {
        try (final InputStream configStream = getClass().getResourceAsStream("/org/forgerock/audit/events.json")) {
            final JsonValue predefinedEventTypes = new JsonValue(MAPPER.readValue(configStream, Map.class));

            for (String eventTypeName : predefinedEventTypes.keys()) {
                auditEvents.put(eventTypeName, predefinedEventTypes.get(eventTypeName));
            }
        } catch (IOException ioe) {
            logger.error("Error while parsing the events definition.", ioe);
            throw new RuntimeException(ioe);
        }
    }

    private void extendEventTypes(JsonValue extendedEventTypes) {
        for (String eventTypeName : extendedEventTypes.keys()) {
            if (auditEvents.containsKey(eventTypeName)) {
                JsonValue coreEventType = auditEvents.get(eventTypeName);
                JsonValue coreProperties = coreEventType.get(SCHEMA_PROPERTIES_POINTER);
                JsonValue extendedProperties = extendedEventTypes.get(eventTypeName).get(SCHEMA_PROPERTIES_POINTER);

                for (String property : extendedProperties.keys()) {
                    if (coreProperties.isDefined(property)) {
                        logger.warn("It is not allowed to override an existing property : {}", property);
                    } else {
                        coreProperties.add(property, extendedProperties.get(property));
                    }
                }
            }
        }
    }

    /**
     * Gets the AuditService configuration.
     *
     * @return the audit service config
     */
    public AuditServiceConfiguration getConfig() {
        return new AuditServiceConfiguration(config);
    }

    /**
     * Returns the registered handler corresponding to provided name.
     *
     * @param handlerName
     *            Name of the registered handler to retrieve.
     * @return the handler, or {@code null} if no handler with the provided name
     *         was registered to the service.
     */
    public AuditEventHandler<?> getRegisteredHandler(String handlerName) {
        return allAuditEventHandlers.get(handlerName);
    }

    /**
     * Returns whether or not events of the specified topic will be handled.
     *
     * @param topic Identifies a category of events to which handlers may or may not be registered.
     * @return whether handling of the specified topic is enabled.
     */
    public boolean isAuditing(String topic) {
        return config.isCreateEnabled() && !getAuditEventHandlersForEvent(topic).isEmpty();
    }

    /**
     * Returns the set of event topics (schemas) that the <code>AuditService</code> understands.
     *
     * @return The set of event topics.
     */
    public Set<String> getKnownTopics() {
        return auditEvents.keySet();
    }
}<|MERGE_RESOLUTION|>--- conflicted
+++ resolved
@@ -136,11 +136,8 @@
         for (String eventName : auditEvents.keySet()) {
             eventTypeAuditEventHandlers.put(eventName, new ArrayList<AuditEventHandler<?>>());
         }
-<<<<<<< HEAD
 
         config = new AuditServiceConfiguration();
-=======
->>>>>>> 53d6b23f
     }
 
     /**
