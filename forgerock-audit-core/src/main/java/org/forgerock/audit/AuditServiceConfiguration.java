/*
 * The contents of this file are subject to the terms of the Common Development and
 * Distribution License (the License). You may not use this file except in compliance with the
 * License.
 *
 * You can obtain a copy of the License at legal/CDDLv1.0.txt. See the License for the
 * specific language governing permission and limitations under the License.
 *
 * When distributing Covered Software, include this CDDL Header Notice in each file and include
 * the License file at legal/CDDLv1.0.txt. If applicable, add the following below the CDDL
 * Header, with the fields enclosed by brackets [] replaced by your own identifying
 * information: "Portions copyright [year] [name of copyright owner]".
 *
 * Copyright 2015 ForgeRock AS.
 */
package org.forgerock.audit;

import com.fasterxml.jackson.annotation.JsonProperty;

import java.util.List;

/**
 * Configuration of the audit service.
 * <p>
 * This configuration object can be created from JSON. Example of valid JSON configuration:
 * <pre>
 *   {
 *     "handlerForQueries" : "csv"
 *   }
 * </pre>
 */
public class AuditServiceConfiguration {

    @JsonProperty(required = true)
    private String handlerForQueries;

    private List<String> availableAuditEventHandlers;

    /**
     * Empty constructor.
     */
    public AuditServiceConfiguration() {
        // empty constructor
    }

    /**
     * Copy-constructor, in order to obtain a copy from an existing configuration.
     *
     * @param config an existing configuration
     */
    public AuditServiceConfiguration(AuditServiceConfiguration config) {
        handlerForQueries = config.getHandlerForQueries();
    }

    /**
     * Returns the name of the handler to use for querying the audit events.
     *
     * @return the name of the handler.
     */
    public String getHandlerForQueries() {
        return handlerForQueries;
    }

    /**
     * Sets the name of the handler to use for querying the audit events.
     *
     * @param name
     *            the name of the handler.
     */
    public void setHandlerForQueries(String name) {
        handlerForQueries = name;
    }
<<<<<<< HEAD
=======

    /**
     * Returns a list of class names of available audit event handlers.
     *
     * @return the list of available audit event handlers.
     */
    public List<String> getAvailableAuditEventHandlers() {
        return availableAuditEventHandlers;
    }

    /**
     * Sets the list of available audit event handlers.
     *
     * @param availableAuditEventHandlers the list of available audit event handlers.
     */
    public void setAvailableAuditEventHandlers(List<String> availableAuditEventHandlers) {
        this.availableAuditEventHandlers = availableAuditEventHandlers;
    }

>>>>>>> 6a670464
}<|MERGE_RESOLUTION|>--- conflicted
+++ resolved
@@ -25,7 +25,9 @@
  * This configuration object can be created from JSON. Example of valid JSON configuration:
  * <pre>
  *   {
- *     "handlerForQueries" : "csv"
+ *     "handlerForQueries" : "csv",
+ *     "availableAuditEventHandlers" : ["org.forgerock.audit.events.handler.MyHandler",
+ *                                      "org.forgerock.audit.events.handler.AnotherHandler"]
  *   }
  * </pre>
  */
@@ -70,8 +72,6 @@
     public void setHandlerForQueries(String name) {
         handlerForQueries = name;
     }
-<<<<<<< HEAD
-=======
 
     /**
      * Returns a list of class names of available audit event handlers.
@@ -90,6 +90,4 @@
     public void setAvailableAuditEventHandlers(List<String> availableAuditEventHandlers) {
         this.availableAuditEventHandlers = availableAuditEventHandlers;
     }
-
->>>>>>> 6a670464
 }